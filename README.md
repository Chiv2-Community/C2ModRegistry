--- conflicted
+++ resolved
@@ -20,7 +20,6 @@
     ```
   - Check the [registry dir](./registry/) for more examples.
 
-<<<<<<< HEAD
 **3. Submitting Your Changes:**
 - Now that you've updated your copy of the registry, you need to get those changes merged in to the main registry
 - Create a PR here: https://github.com/Chiv2-Community/C2ModRegistry/pulls
@@ -55,8 +54,4 @@
 - For each new mod repository identified:
   - **Initialization:** The action will pull all releases that contain a `pak` file.
   - **Updating the Package List:** The mod is added to the list in `package_db/mod_list_index.txt`.
-  - **Storing Mod Metadata:** Metadata for the mod (including release metadata) is saved in a JSON file located at `package_db/packages/$org/$repo.json`.
-=======
-Follow those repo links to see what a mod manifest may look like
-test
->>>>>>> 59462bc3
+  - **Storing Mod Metadata:** Metadata for the mod (including release metadata) is saved in a JSON file located at `package_db/packages/$org/$repo.json`.